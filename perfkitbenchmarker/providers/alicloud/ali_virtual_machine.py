# Copyright 2015 PerfKitBenchmarker Authors. All rights reserved.
#
# Licensed under the Apache License, Version 2.0 (the "License");
# you may not use this file except in compliance with the License.
# You may obtain a copy of the License at
#
#   http://www.apache.org/licenses/LICENSE-2.0
#
# Unless required by applicable law or agreed to in writing, software
# distributed under the License is distributed on an "AS IS" BASIS,
# WITHOUT WARRANTIES OR CONDITIONS OF ANY KIND, either express or implied.
# See the License for the specific language governing permissions and
# limitations under the License.

"""Class to represent an Ali Virtual Machine object.

All VM specifics are self-contained and the class provides methods to
operate on the VM: boot, shutdown, etc.
"""

import json
import threading
import logging

from perfkitbenchmarker import flags
from perfkitbenchmarker import virtual_machine
from perfkitbenchmarker import linux_virtual_machine
from perfkitbenchmarker import windows_virtual_machine
from perfkitbenchmarker import vm_util
from perfkitbenchmarker import disk
from perfkitbenchmarker.providers.alicloud import ali_disk
from perfkitbenchmarker.providers.alicloud import ali_network
from perfkitbenchmarker.providers.alicloud import util

FLAGS = flags.FLAGS
NON_HVM_PREFIXES = ['t1', 's1', 's2', 's3', 'm1']

<<<<<<< HEAD
flags.DEFINE_string('ali_user_name', 'ubuntu',
                    'This determines the user name that Perfkit will '
                    'attempt to use. This must be changed in order to '
                    'use any image other than ubuntu.')
flags.DEFINE_integer('ali_bandwidth_in', 100, 'Inbound Bandwidth')
flags.DEFINE_integer('ali_bandwidth_out', 100, 'Outbound Bandwidth')
flags.DEFINE_string('ali_io_optimized', None,
                    'IO optimized for disk in AliCloud. The default is '
                    'None which means no IO optimized '
                    '"optimized" means use IO optimized. If you '
                    'choose optimized, you must specify the system disk type')
flags.DEFINE_string('ali_system_disk_type', 'cloud',
                    'System disk catogory for AliCloud. The default is '
                    '"cloud" for General cloud disk, '
                    '"cloud_ssd" for cloud ssd disk, '
                    '"cloud_efficiency" for efficiency cloud disk, '
                    '"ephemeral_ssd" for local ssd disk')

=======
DRIVE_START_LETTER = 'b'
>>>>>>> 2a183396
DEFAULT_DISK_SIZE = 500
INSTANCE = 'instance'
IMAGE = 'image'
SNAPSHOT = 'snapshot'
DISK = 'disk'
NONE = 'none'
IO_OPTIMIZED = 'io_optimized'
RESOURCE_TYPE = {
    INSTANCE: 'instance',
    IMAGE: 'image',
    SNAPSHOT: 'snapshot',
    DISK: 'disk',
}
SSH_PORT = 22
DRIVE_START_LETTER = 'b'
if FLAGS.ali_io_optimized is None:
  DRIVE_PREFIX = '/dev/xvd'
elif FLAGS.ali_io_optimized:
  DRIVE_PREFIX = '/dev/vd'

NUM_LOCAL_VOLUMES = {
    'ecs.t1.small': 4,
    'ecs.s1.small': 4,
    'ecs.s1.medium': 4,
    'ecs.s2.small': 4,
    'ecs.s2.large': 4,
    'ecs.s2.xlarge': 4,
    'ecs.s3.medium': 4,
    'ecs.s3.large': 4,
    'ecs.m1.medium': 4,
}
INSTANCE_EXISTS_STATUSES = frozenset(
    ['Starting', 'Running', 'Stopping', 'Stopped'])
INSTANCE_DELETED_STATUSES = frozenset([])
INSTANCE_KNOWN_STATUSES = INSTANCE_EXISTS_STATUSES | INSTANCE_DELETED_STATUSES

DEFAULT_IMAGE = "ubuntu1404_64_20G_aliaegis_20150325.vhd",


class AliVirtualMachine(virtual_machine.BaseVirtualMachine):
  """Object representing an AliCloud Virtual Machine."""

  CLOUD = 'AliCloud'
  DEFAULT_ZONE = 'cn-hangzhou-d'
  DEFAULT_MACHINE_TYPE = 'ecs.s3.large'
  IMAGE_NAME_FILTER = 'ubuntu1404_64_20G_aliaegis*'

  _lock = threading.Lock()
  imported_keyfile_set = set()
  deleted_keyfile_set = set()

  def __init__(self, vm_spec):
    """Initialize a AliCloud virtual machine.

    Args:
      vm_spec: virtual_machine.BaseVirtualMachineSpec object of the VM.
    """
    super(AliVirtualMachine, self).__init__(vm_spec)
    self.image = self.image or DEFAULT_IMAGE
    self.user_name = FLAGS.ali_user_name
    self.region = util.GetRegionByZone(self.zone)
    self.bandwidth_in = FLAGS.ali_bandwidth_in
    self.bandwidth_out = FLAGS.ali_bandwidth_out
    self.scratch_disk_size = FLAGS.scratch_disk_size or DEFAULT_DISK_SIZE
<<<<<<< HEAD
    self.system_disk_type = FLAGS.ali_system_disk_type

  @vm_util.Retry(poll_interval=1, log_errors=False)
  def _WaitForInstanceStatus(self, status_list):
    """Waits until the instance's status is in status_list"""
    logging.info('Waits until the instance\'s stastus is one of statuses: %s',
                 status_list)
    describe_cmd = util.ALI_PREFIX + [
        'ecs',
        'DescribeInstances',
        '--RegionId %s' % self.region,
        '--InstanceIds \'["%s"]\'' % self.id]
    describe_cmd = util.GetEncodedCmd(describe_cmd)
    stdout, _ = vm_util.IssueRetryableCommand(describe_cmd)
    response = json.loads(stdout)
    instances = response['Instances']['Instance']
    assert len(instances) == 1
    status = instances[0]['Status']
    assert status in status_list

  @vm_util.Retry(poll_interval=5, max_retries=30, log_errors=False)
  def _WaitForEipStatus(self, status_list):
    """Waits until the instance's status is in status_list"""
    logging.info('Waits until the eip\'s stastus is one of statuses: %s',
                 status_list)
    describe_cmd = util.ALI_PREFIX + [
        'ecs',
        'DescribeEipAddresses',
        '--RegionId %s' % self.region,
        '--AllocationId %s' % self.eip_id]
    describe_cmd = util.GetEncodedCmd(describe_cmd)
    stdout, _ = vm_util.IssueRetryableCommand(describe_cmd)
    response = json.loads(stdout)
    EipAddresses = response['EipAddresses']['EipAddress']
    assert len(EipAddresses) == 1
    status = EipAddresses[0]['Status']
    assert status in status_list

  def _AllocatePubIp(self, region, instance_id):
    """Allocate a public ip address and associate it to the instance"""
    if FLAGS.ali_use_vpc:
      allocatip_cmd = util.ALI_PREFIX + [
          'ecs',
          'AllocateEipAddress',
          '--RegionId %s' % region,
          '--InternetChargeType PayByTraffic']
      allocatip_cmd = util.GetEncodedCmd(allocatip_cmd)
      stdout, _ = vm_util.IssueRetryableCommand(allocatip_cmd)
      response = json.loads(stdout)
      self.ip_address = response['EipAddress']
      self.eip_id = response['AllocationId']

      self._WaitForInstanceStatus(['Stopped', 'Running'])

      associate_cmd = util.ALI_PREFIX + [
          'ecs',
          'AssociateEipAddress',
          '--RegionId %s' % region,
          '--AllocationId  %s' % self.eip_id,
          '--InstanceId %s' % instance_id,
          '--InstanceType EcsInstance']
      associate_cmd = util.GetEncodedCmd(associate_cmd)
      vm_util.IssueRetryableCommand(associate_cmd)

    else:
      allocatip_cmd = util.ALI_PREFIX + [
          'ecs',
          'AllocatePublicIpAddress',
          '--RegionId %s' % region,
          '--InstanceId %s' % instance_id]
      allocatip_cmd = util.GetEncodedCmd(allocatip_cmd)
      stdout, _ = vm_util.IssueRetryableCommand(allocatip_cmd)
      response = json.loads(stdout)
      self.ip_address = response['IpAddress']
=======
    self.network = ali_network.AliNetwork.GetNetwork(self)
    self.firewall = ali_network.AliFirewall.GetFirewall()
>>>>>>> 2a183396


  @classmethod
  def _GetDefaultImage(cls, region):
    """Returns the default image given the machine type and region.

    If no default is configured, this will return None.
    """
    if cls.IMAGE_NAME_FILTER is None:
      return None

    describe_cmd = util.ALI_PREFIX + [
        'ecs',
        'DescribeImage',
        '--RegionId %s' % region,
        '--ImageName \'%s\'' % cls.IMAGE_NAME_FILTER]
    describe_cmd = util.GetEncodedCmd(describe_cmd)
    stdout, _ = vm_util.IssueRetryableCommand(describe_cmd)

    if not stdout:
      return None

    images = json.loads(stdout)['Images']['Image']
    # We want to return the latest version of the image, and since the wildcard
    # portion of the image name is the image's creation date, we can just take
    # the image with the 'largest' name.
    return max(images, key=lambda image: image['ImageName'])['ImageId']

  @vm_util.Retry()
  def _PostCreate(self):
    """Get the instance's data and tag it."""
    describe_cmd = util.ALI_PREFIX + [
        'ecs',
        'DescribeInstances',
        '--RegionId %s' % self.region,
        '--InstanceIds \'["%s"]\'' % self.id]
    logging.info('Getting instance %s public IP. This will fail until '
                 'a public IP is available, but will be retried.', self.id)
    describe_cmd = util.GetEncodedCmd(describe_cmd)
    stdout, _ = vm_util.IssueRetryableCommand(describe_cmd)
    response = json.loads(stdout)
    instance = response['Instances']['Instance'][0]
    if self.network.use_vpc:
      pub_ip_address = instance['EipAddress']['IpAddress']
      self.internal_ip = \
          instance['VpcAttributes']['PrivateIpAddress']['IpAddress'][0]
    else:
      pub_ip_address = instance['PublicIpAddress']['IpAddress'][0]
      self.internal_ip = instance['InnerIpAddress']['IpAddress'][0]
    assert self.ip_address == pub_ip_address
    self.group_id = instance['SecurityGroupIds']['SecurityGroupId'][0]

    self._WaitForInstanceStatus(['Running'])

    self.firewall.AllowPort(self, SSH_PORT)
    key_file = vm_util.GetPublicKeyPath()
    util.AddPubKeyToHost(self.ip_address,
                         self.password,
                         key_file,
                         self.user_name)
    util.AddDefaultTags(self.id, RESOURCE_TYPE[INSTANCE], self.region)

  def _CreateDependencies(self):
    """Create VM dependencies."""
    pass

  def _DeleteDependencies(self):
    """Delete VM dependencies."""
    pass

  def _Create(self):
    """Create a VM instance."""

    if self.image is None:
      # This is here and not in the __init__ method bceauese _GetDefaultImage
      # does a nontrivial amount of work (it calls the aliyuncli).
      self.image = self._GetDefaultImage(self.region)

    self.password = util.GeneratePassword()

    create_cmd = util.ALI_PREFIX + [
        'ecs',
        'CreateInstance',
        '--InstanceName perfkit-%s' % FLAGS.run_uri,
        '--RegionId %s' % self.region,
        '--ZoneId %s' % self.zone,
        '--ImageId %s' % self.image,
        '--InstanceType %s' % self.machine_type,
        '--SecurityGroupId %s' % self.network.security_group.group_id,
        '--Password %s' % self.password]

    if FLAGS.scratch_disk_type == disk.LOCAL:
      disk_cmd = [
          '--SystemDiskCategory ephemeral_ssd',
          '--DataDisk1Category ephemeral_ssd',
          '--DataDisk1Size %s' % self.scratch_disk_size,
          '--DataDisk1Device %s%s' % (DRIVE_PREFIX, DRIVE_START_LETTER)]
      create_cmd.extend(disk_cmd)

    if FLAGS.ali_io_optimized is not None:
      create_cmd.extend(['--IoOptimized optimized',
                         '--SystemDiskCategory %s' % self.system_disk_type])

    if FLAGS.ali_use_vpc:
      create_cmd.extend(['--VpcId %s' % self.network.vpc.id,
                        '--VSwitchId %s' % self.network.vswitch.id])
    else:
      create_cmd.extend([
          '--InternetChargeType PayByTraffic',
          '--InternetMaxBandwidthIn %s' % self.bandwidth_in,
          '--InternetMaxBandwidthOut %s' % self.bandwidth_out])

    create_cmd = util.GetEncodedCmd(create_cmd)
    stdout, _ = vm_util.IssueRetryableCommand(create_cmd)
    response = json.loads(stdout)
    self.id = response['InstanceId']

    self._AllocatePubIp(self.region, self.id)

    start_cmd = util.ALI_PREFIX + [
        'ecs',
        'StartInstance',
        '--RegionId %s' % self.region,
        '--InstanceId %s' % self.id]
    start_cmd = util.GetEncodedCmd(start_cmd)
    vm_util.IssueRetryableCommand(start_cmd)

  def _Delete(self):
    """Delete a VM instance."""
    stop_cmd = util.ALI_PREFIX + [
        'ecs',
        'StopInstance',
        '--RegionId %s' % self.region,
        '--InstanceId %s' % self.id]
    stop_cmd = util.GetEncodedCmd(stop_cmd)
    vm_util.IssueRetryableCommand(stop_cmd)

    self._WaitForInstanceStatus(['Stopped'])

    delete_cmd = util.ALI_PREFIX + [
        'ecs',
        'DeleteInstance',
        '--RegionId %s' % self.region,
        '--InstanceId %s' % self.id]
    delete_cmd = util.GetEncodedCmd(delete_cmd)
    vm_util.IssueRetryableCommand(delete_cmd)

    if FLAGS.ali_use_vpc:
      self._WaitForEipStatus(['Available'])
      release_eip_cmd = util.ALI_PREFIX + [
          'ecs',
          'ReleaseEipAddress',
          '--AllocationId %s' % self.eip_id]
      release_eip_cmd = util.GetEncodedCmd(release_eip_cmd)
      vm_util.IssueRetryableCommand(release_eip_cmd)

  def _Exists(self):
    """Returns true if the VM exists."""
    describe_cmd = util.ALI_PREFIX + [
        'ecs',
        'DescribeInstances',
        '--RegionId %s' % self.region,
        '--InstanceIds \'["%s"]\'' % str(self.id)]
    describe_cmd = util.GetEncodedCmd(describe_cmd)
    stdout, _ = vm_util.IssueRetryableCommand(describe_cmd)
    response = json.loads(stdout)
    instances = response['Instances']['Instance']
    assert len(instances) < 2, 'Too many instances.'
    if not instances:
      return False
    assert len(instances) == 1, 'Wrong number of instances.'
    status = instances[0]['Status']
    assert status in INSTANCE_KNOWN_STATUSES, status
    return status in INSTANCE_EXISTS_STATUSES

  def CreateScratchDisk(self, disk_spec):
    """Create a VM's scratch disk.

    Args:
      disk_spec: virtual_machine.BaseDiskSpec object of the disk.
    """
    data_disk = ali_disk.AliDisk(disk_spec, self.zone)
    self.scratch_disks.append(data_disk)

    if disk_spec.disk_type != disk.LOCAL:
      data_disk.Create()
      data_disk.Attach(self)
    else:
      data_disk.device_letter = DRIVE_START_LETTER

    data_disk.WaitForDiskStatus(['In_use'])

    self.FormatDisk(data_disk.GetDevicePath())
    self.MountDisk(data_disk.GetDevicePath(), disk_spec.mount_point)

  def GetLocalDisks(self):
    """Returns a list of local disks on the VM.

    Returns:
      A list of strings, where each string is the absolute path to the local
          disks on the VM (e.g. '/dev/xvdb').
    """
    return ['%s%s' % (DRIVE_PREFIX, chr(ord(DRIVE_START_LETTER) + i))
            for i in xrange(NUM_LOCAL_VOLUMES[self.machine_type])]

  def AddMetadata(self, **kwargs):
    """Adds metadata to the VM."""
    util.AddTags(self.id, RESOURCE_TYPE[INSTANCE], self.region, **kwargs)


class DebianBasedAliVirtualMachine(AliVirtualMachine,
                                   linux_virtual_machine.DebianMixin):
  IMAGE_NAME_FILTER = 'ubuntu1404_64*aliaegis*.vhd'


class RhelBasedAliVirtualMachine(AliVirtualMachine,
                                 linux_virtual_machine.RhelMixin):
  pass


class WindowsAliVirtualMachine(AliVirtualMachine,
                               windows_virtual_machine.WindowsMixin):
  pass<|MERGE_RESOLUTION|>--- conflicted
+++ resolved
@@ -35,28 +35,7 @@
 FLAGS = flags.FLAGS
 NON_HVM_PREFIXES = ['t1', 's1', 's2', 's3', 'm1']
 
-<<<<<<< HEAD
-flags.DEFINE_string('ali_user_name', 'ubuntu',
-                    'This determines the user name that Perfkit will '
-                    'attempt to use. This must be changed in order to '
-                    'use any image other than ubuntu.')
-flags.DEFINE_integer('ali_bandwidth_in', 100, 'Inbound Bandwidth')
-flags.DEFINE_integer('ali_bandwidth_out', 100, 'Outbound Bandwidth')
-flags.DEFINE_string('ali_io_optimized', None,
-                    'IO optimized for disk in AliCloud. The default is '
-                    'None which means no IO optimized '
-                    '"optimized" means use IO optimized. If you '
-                    'choose optimized, you must specify the system disk type')
-flags.DEFINE_string('ali_system_disk_type', 'cloud',
-                    'System disk catogory for AliCloud. The default is '
-                    '"cloud" for General cloud disk, '
-                    '"cloud_ssd" for cloud ssd disk, '
-                    '"cloud_efficiency" for efficiency cloud disk, '
-                    '"ephemeral_ssd" for local ssd disk')
-
-=======
 DRIVE_START_LETTER = 'b'
->>>>>>> 2a183396
 DEFAULT_DISK_SIZE = 500
 INSTANCE = 'instance'
 IMAGE = 'image'
@@ -71,11 +50,7 @@
     DISK: 'disk',
 }
 SSH_PORT = 22
-DRIVE_START_LETTER = 'b'
-if FLAGS.ali_io_optimized is None:
-  DRIVE_PREFIX = '/dev/xvd'
-elif FLAGS.ali_io_optimized:
-  DRIVE_PREFIX = '/dev/vd'
+
 
 NUM_LOCAL_VOLUMES = {
     'ecs.t1.small': 4,
@@ -121,8 +96,9 @@
     self.bandwidth_in = FLAGS.ali_bandwidth_in
     self.bandwidth_out = FLAGS.ali_bandwidth_out
     self.scratch_disk_size = FLAGS.scratch_disk_size or DEFAULT_DISK_SIZE
-<<<<<<< HEAD
     self.system_disk_type = FLAGS.ali_system_disk_type
+    self.network = ali_network.AliNetwork.GetNetwork(self)
+    self.firewall = ali_network.AliFirewall.GetFirewall()
 
   @vm_util.Retry(poll_interval=1, log_errors=False)
   def _WaitForInstanceStatus(self, status_list):
@@ -196,10 +172,6 @@
       stdout, _ = vm_util.IssueRetryableCommand(allocatip_cmd)
       response = json.loads(stdout)
       self.ip_address = response['IpAddress']
-=======
-    self.network = ali_network.AliNetwork.GetNetwork(self)
-    self.firewall = ali_network.AliFirewall.GetFirewall()
->>>>>>> 2a183396
 
 
   @classmethod
@@ -296,7 +268,8 @@
           '--SystemDiskCategory ephemeral_ssd',
           '--DataDisk1Category ephemeral_ssd',
           '--DataDisk1Size %s' % self.scratch_disk_size,
-          '--DataDisk1Device %s%s' % (DRIVE_PREFIX, DRIVE_START_LETTER)]
+          '--DataDisk1Device %s%s' % (util.GetDrivePathPrefix(),
+                                      DRIVE_START_LETTER)]
       create_cmd.extend(disk_cmd)
 
     if FLAGS.ali_io_optimized is not None:
@@ -402,7 +375,8 @@
       A list of strings, where each string is the absolute path to the local
           disks on the VM (e.g. '/dev/xvdb').
     """
-    return ['%s%s' % (DRIVE_PREFIX, chr(ord(DRIVE_START_LETTER) + i))
+    return ['%s%s' % (util.GetDrivePathPrefix(),
+                      chr(ord(DRIVE_START_LETTER) + i))
             for i in xrange(NUM_LOCAL_VOLUMES[self.machine_type])]
 
   def AddMetadata(self, **kwargs):
