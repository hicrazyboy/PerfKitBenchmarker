--- conflicted
+++ resolved
@@ -374,7 +374,6 @@
                'Cloud Provider is %s.', FLAGS.cloud)
   vm = benchmark_spec.vms[0]
 
-<<<<<<< HEAD
   results = []
   for thread_count in FLAGS.sysbench_thread_counts:
     metadata = CreateMetadataFromFlags()
@@ -384,14 +383,7 @@
     run_results = _RunSysbench(vm, metadata, benchmark_spec, thread_count)
     print run_results
     results += run_results
-
-=======
-  # The run phase is common across providers. The VMs[0] object contains all
-  # information and states necessary to carry out the run.
-  run_results = _RunSysbench(vm, metadata, benchmark_spec)
-  results = run_results
-  print results
->>>>>>> 765807a4
+    
   return results
 
 
