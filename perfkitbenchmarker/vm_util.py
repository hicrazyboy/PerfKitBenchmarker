# Copyright 2014 Google Inc. All rights reserved.
#
# Licensed under the Apache License, Version 2.0 (the "License");
# you may not use this file except in compliance with the License.
# You may obtain a copy of the License at
#
#   http://www.apache.org/licenses/LICENSE-2.0
#
# Unless required by applicable law or agreed to in writing, software
# distributed under the License is distributed on an "AS IS" BASIS,
# WITHOUT WARRANTIES OR CONDITIONS OF ANY KIND, either express or implied.
# See the License for the specific language governing permissions and
# limitations under the License.

"""Set of utility functions for working with virtual machines."""

import contextlib
import logging
import os
import random
import re
import socket
import subprocess
import tempfile
import threading
import time
import traceback

import jinja2

from perfkitbenchmarker import data
from perfkitbenchmarker import errors
from perfkitbenchmarker import flags
from perfkitbenchmarker import log_util
from perfkitbenchmarker import regex_util

FLAGS = flags.FLAGS

PRIVATE_KEYFILE = 'perfkitbenchmarker_keyfile'
PUBLIC_KEYFILE = 'perfkitbenchmarker_keyfile.pub'
CERT_FILE = 'perfkitbenchmarker.pem'
TEMP_DIR = os.path.join(tempfile.gettempdir(), 'perfkitbenchmarker')

# The temporary directory on VMs. We cannot reuse GetTempDir()
# because run_uri will not be available at time of module load and we need
# to use this directory as a base for other module level constants.
VM_TMP_DIR = '/tmp/pkb'

# Defaults for retrying commands.
POLL_INTERVAL = 30
TIMEOUT = 1200
FUZZ = .5
MAX_RETRIES = -1

WINDOWS = 'nt'

flags.DEFINE_integer('default_timeout', TIMEOUT, 'The default timeout for '
                     'retryable commands in seconds.')
flags.DEFINE_integer('burn_cpu_seconds', 0,
                     'Amount of time in seconds to burn cpu on vm.')
flags.DEFINE_integer('burn_cpu_threads', 1, 'Number of threads to burn cpu.')


class IpAddressSubset(object):
  """Enum of options for --ip_addresses."""
  REACHABLE = 'REACHABLE'
  BOTH = 'BOTH'
  INTERNAL = 'INTERNAL'
  EXTERNAL = 'EXTERNAL'

  ALL = (REACHABLE, BOTH, INTERNAL, EXTERNAL)

flags.DEFINE_enum('ip_addresses', IpAddressSubset.REACHABLE,
                  IpAddressSubset.ALL,
                  'For networking tests: use both internal and external '
                  'IP addresses (BOTH), external and internal only if '
                  'the receiving VM is reachable by internal IP (REACHABLE), '
                  'external IP only (EXTERNAL) or internal IP only (INTERNAL)')


def GetTempDir():
  """Returns the tmp dir of the current run."""
  return os.path.join(TEMP_DIR, 'run_{0}'.format(FLAGS.run_uri))


def PrependTempDir(file_name):
  """Returns the file name prepended with the tmp dir of the current run."""
  return '%s/%s' % (GetTempDir(), file_name)


def GenTempDir():
  """Creates the tmp dir for the current run if it does not already exist."""
  if os.name == WINDOWS:
    create_cmd = ['powershell', 'mkdir', GetTempDir()]
  else:
    create_cmd = ['mkdir', '-p', GetTempDir()]
  shell_value = True if os.name == WINDOWS else False
  create_process = subprocess.Popen(create_cmd,
                                    shell=shell_value,
                                    stdout=subprocess.PIPE,
                                    stderr=subprocess.PIPE)
  create_process.wait()


def SSHKeyGen():
  """Create PerfKitBenchmarker SSH keys in the tmp dir of the current run."""
  if not os.path.isdir(GetTempDir()):
    GenTempDir()

  if not os.path.isfile(GetPrivateKeyPath()):
    create_cmd = ['ssh-keygen',
                  '-t',
                  'rsa',
                  '-N',
                  '',
                  '-q',
                  '-f',
                  PrependTempDir(PRIVATE_KEYFILE)]
    shell_value = True if os.name == WINDOWS else False
    create_process = subprocess.Popen(create_cmd,
                                      shell=shell_value,
                                      stdout=subprocess.PIPE,
                                      stderr=subprocess.PIPE)
    create_process.wait()

  if not os.path.isfile(GetCertPath()):
    create_cmd = ['openssl',
                  'req',
                  '-x509',
                  '-new',
                  '-out',
                  PrependTempDir(CERT_FILE),
                  '-key',
                  PrependTempDir(PRIVATE_KEYFILE)]
    shell_value = True if os.name == WINDOWS else False
    create_process = subprocess.Popen(create_cmd,
                                      shell=shell_value,
                                      stdout=subprocess.PIPE,
                                      stderr=subprocess.PIPE,
                                      stdin=subprocess.PIPE)
    create_process.communicate(input='\n' * 7)


def GetPrivateKeyPath():
  return PrependTempDir(PRIVATE_KEYFILE)


def GetPublicKeyPath():
  return PrependTempDir(PUBLIC_KEYFILE)


def GetCertPath():
  return PrependTempDir(CERT_FILE)


def GetSshOptions(ssh_key_filename):
  """Return common set of SSH and SCP options."""
  options = [
      '-2',
      '-o', 'UserKnownHostsFile=/dev/null',
      '-o', 'StrictHostKeyChecking=no',
      '-o', 'IdentitiesOnly=yes',
      '-o', 'PreferredAuthentications=publickey',
      '-o', 'PasswordAuthentication=no',
      '-o', 'ConnectTimeout=5',
      '-o', 'GSSAPIAuthentication=no',
      '-o', 'ServerAliveInterval=30',
      '-o', 'ServerAliveCountMax=10',
      '-i', ssh_key_filename
  ]
  options.extend(FLAGS.ssh_options)
  if FLAGS.log_level == 'debug':
    options.append('-v')

  return options


class ThreadWithExceptions(threading.Thread):
  """Extension of threading.Thread that propagates exceptions on join."""

  def __init__(self, *args, **kwargs):
    super(ThreadWithExceptions, self).__init__(*args, **kwargs)
    self.exception = None
    self._log_context = log_util.ThreadLogContext(
        log_util.GetThreadLogContext())

  def run(self):
    try:
      log_util.SetThreadLogContext(self._log_context)
      self.RunWithExceptions()
    except Exception:  # pylint: disable=broad-except
      self.exception = ('Exception occured in thread %s:\n%s' %
                        (self.ident, traceback.format_exc()))

  def RunWithExceptions(self):
    """Main execution method for this thread."""
    super(ThreadWithExceptions, self).run()

  def join(self, *args, **kwargs):
    """Modified join to raise an exception if needed."""
    super(ThreadWithExceptions, self).join(*args, **kwargs)
    if self.exception:
      raise errors.VmUtil.ThreadException(self.exception)


def RunThreaded(target, thread_params, max_concurrent_threads=200):
  """Runs the target method in parallel threads.

  The method starts up threads with one arg from thread_params as the first arg.

  Args:
    target: The method to invoke in the thread.
    thread_params: A thread is launched for each value in the list. The items
        in the list can either be a singleton or a (args, kwargs) tuple/list.
        Usually this is a list of VMs.
    max_concurrent_threads: The maximum number of concurrent threads to allow.

  Raises:
    ValueError: when thread_params is not valid.

  Example 1: # no args other than list.
    args = [self.CreateVm()
            for x in range(0, 10)]
    RunThreaded(MyThreadedTargetMethod, args)

  Example 2: # using args only to pass to the thread:
    args = [((self.CreateVm(), i, 'somestring'), {})
            for i in range(0, 10)]
    RunThreaded(MyThreadedTargetMethod, args)

  Example 3: # using args & kwargs to pass to the thread:
    args = [((self.CreateVm(),), {'num': i, 'name': 'somestring'})
            for i in range(0, 10)]
    RunThreaded(MyThreadedTargetMethod, args)
  """
  if not thread_params:
    raise ValueError('Param "thread_params" can\'t be empty')

  if not isinstance(thread_params, list):
    raise ValueError('Param "thread_params" must be a list')

  if not isinstance(thread_params[0], tuple):
    thread_params = [((arg,), {}) for arg in thread_params]
  elif (not isinstance(thread_params[0][0], tuple) or
        not isinstance(thread_params[0][1], dict)):
    raise ValueError('If Param is a tuple, the tuple must be (tuple, dict)')

  threads = []
  exceptions = []
  while thread_params and len(threads) < max_concurrent_threads:
    args, kwargs = thread_params.pop()
    thread = ThreadWithExceptions(target=target, args=args, kwargs=kwargs)
    threads.append(thread)
    thread.daemon = True
    thread.start()
  while threads:
    thread = threads.pop(0)
    try:
      while thread.isAlive():
        thread.join(1000)  # Set timeout so that join is interruptable.
      # If the thread was already finished when we first checked if it was
      # alive, we still need to join it so that exceptions can be raised.
      thread.join()
    except Exception:  # pylint: disable=broad-except
      exceptions.append(traceback.format_exc())
    if thread_params:
      args, kwargs = thread_params.pop()
      thread = ThreadWithExceptions(target=target, args=args, kwargs=kwargs)
      threads.append(thread)
      thread.daemon = True
      thread.start()

  if exceptions:
    raise errors.VmUtil.ThreadException(
        'The following exceptions occurred during threaded execution: %s' %
        '\n'.join([stacktrace for stacktrace in exceptions]))


def ValdiateIP(addr):
  try:
    socket.inet_aton(addr)
    return True
  except socket.error:
    return False


def Retry(poll_interval=POLL_INTERVAL, max_retries=MAX_RETRIES,
          timeout=None, fuzz=FUZZ, log_errors=True,
          retryable_exceptions=None):
  """A function decorator that will retry when exceptions are thrown.

  Args:
    poll_interval: The time between tries in seconds. This is the maximum poll
        interval when fuzz is specified.
    max_retries: The maximum number of retries before giving up. If -1, this
        means continue until the timeout is reached. The function will stop
        retrying when either max_retries is met or timeout is reached.
    timeout: The timeout for all tries in seconds. If -1, this means continue
        until max_retries is met. The function will stop retrying when either
        max_retries is met or timeout is reached.
    fuzz: The ammount of randomness in the sleep time. This is used to
        keep threads from all retrying at the same time. At 0, this
        means sleep exactly poll_interval seconds. At 1, this means
        sleep anywhere from 0 to poll_interval seconds.
    log_errors: A boolean describing whether errors should be logged.
    retryable_exceptions: A tuple of exceptions that should be retried. By
        default, this is None, which indicates that all exceptions should
        be retried.

  Returns:
    A function that wraps functions in retry logic. It can be
        used as a decorator.
  """
  if retryable_exceptions is None:
    retryable_exceptions = Exception

  def Wrap(f):
    """Wraps the supplied function with retry logic."""
    def WrappedFunction(*args, **kwargs):
      """Holds the retry logic."""
      local_timeout = FLAGS.default_timeout if timeout is None else timeout

      if local_timeout >= 0:
        deadline = time.time() + local_timeout
      else:
        deadline = float('inf')

      tries = 0
      while True:
        try:
          tries += 1
          return f(*args, **kwargs)
        except retryable_exceptions as e:
          fuzz_multiplier = 1 - fuzz + random.random() * fuzz
          sleep_time = poll_interval * fuzz_multiplier
          if ((time.time() + sleep_time) >= deadline or
              (max_retries >= 0 and tries > max_retries)):
            raise e
          else:
            if log_errors:
              logging.error('Got exception running %s: %s', f.__name__, e)
            time.sleep(sleep_time)
    return WrappedFunction
  return Wrap


def IssueCommand(cmd, force_info_log=False, suppress_warning=False, env=None):
  """Tries running the provided command once.

  Args:
    cmd: A list of strings such as is given to the subprocess.Popen()
        constructor.
    force_info_log: A boolean indicating whether the command result should
        always be logged at the info level. Command results will always be
        logged at the debug level if they aren't logged at another level.
    suppress_warning: A boolean indicating whether the results should
        not be logged at the info level in the event of a non-zero
        return code. When force_info_log is True, the output is logged
        regardless of suppress_warning's value.
    env: A dict of key/value strings, such as is given to the subprocess.Popen()
        constructor, that contains environment variables to be injected.

  Returns:
    A tuple of stdout, stderr, and retcode from running the provided command.
  """
  logging.debug('Environment variables: %s' % env)

  full_cmd = ' '.join(cmd)
  logging.info('Running: %s', full_cmd)

  shell_value = True if os.name == WINDOWS else False
  process = subprocess.Popen(cmd, env=env, shell=shell_value,
                             stdout=subprocess.PIPE,
                             stderr=subprocess.PIPE)
  stdout, stderr = process.communicate()

  stdout = stdout.decode('ascii', 'ignore')
  stderr = stderr.decode('ascii', 'ignore')

  debug_text = ('Ran %s. Got return code (%s).\nSTDOUT: %s\nSTDERR: %s' %
                (full_cmd, process.returncode, stdout, stderr))
  if force_info_log or (process.returncode and not suppress_warning):
    logging.info(debug_text)
  else:
    logging.debug(debug_text)

  return stdout, stderr, process.returncode


def IssueBackgroundCommand(cmd, stdout_path, stderr_path, env=None):
  """Run the provided command once in the background.

  Args:
    cmd: Command to be run, as expected by subprocess.Popen.
    stdout_path: Redirect stdout here. Overwritten.
    stderr_path: Redirect stderr here. Overwritten.
    env: A dict of key/value strings, such as is given to the subprocess.Popen()
        constructor, that contains environment variables to be injected.
  """
  logging.debug('Environment variables: %s' % env)

  full_cmd = ' '.join(cmd)
  logging.info('Spawning: %s', full_cmd)
  outfile = open(stdout_path, 'w')
  errfile = open(stderr_path, 'w')
  shell_value = True if os.name == WINDOWS else False
  subprocess.Popen(cmd, env=env, shell=shell_value,
                   stdout=outfile, stderr=errfile, close_fds=True)


@Retry()
def IssueRetryableCommand(cmd, env=None):
  """Tries running the provided command until it succeeds or times out.

  Args:
    cmd: A list of strings such as is given to the subprocess.Popen()
        constructor.

  Returns:
    A tuple of stdout and stderr from running the provided command.
  """
  stdout, stderr, retcode = IssueCommand(cmd, env=env)
  if retcode:
    raise errors.VmUtil.CalledProcessException(
        'Command returned a non-zero exit code.\n')
  return stdout, stderr


def ParseTimeCommandResult(command_result):
  """Parse command result and get time elapsed.

  Args:
     command_result: The result after executing a remote time command.

  Returns:
     Time taken for the command.
  """
  time_data = re.findall(r'real\s+(\d+)m(\d+.\d+)', command_result)
  time_in_seconds = 60 * float(time_data[0][0]) + float(time_data[0][1])
  return time_in_seconds


def BurnCpu(vm, burn_cpu_threads=None, burn_cpu_seconds=None):
  """Burns vm cpu for some amount of time and dirty cache.

  Args:
    vm: The target vm.
    burn_cpu_threads: Number of threads to burn cpu.
    burn_cpu_seconds: Amount of time in seconds to burn cpu.
  """
  burn_cpu_threads = burn_cpu_threads or FLAGS.burn_cpu_threads
  burn_cpu_seconds = burn_cpu_seconds or FLAGS.burn_cpu_seconds
  if burn_cpu_seconds:
    vm.Install('sysbench')
    end_time = time.time() + burn_cpu_seconds
    vm.RemoteCommand(
        'nohup sysbench --num-threads=%s --test=cpu --cpu-max-prime=10000000 '
        'run 1> /dev/null 2> /dev/null &' % burn_cpu_threads)
    if time.time() < end_time:
      time.sleep(end_time - time.time())
    vm.RemoteCommand('pkill -9 sysbench')


def ShouldRunOnExternalIpAddress():
  """Returns whether a test should be run on an instance's external IP."""
  return FLAGS.ip_addresses in (IpAddressSubset.EXTERNAL,
                                IpAddressSubset.BOTH,
                                IpAddressSubset.REACHABLE)


def ShouldRunOnInternalIpAddress(sending_vm, receiving_vm):
  """Returns whether a test should be run on an instance's internal IP.

  Based on the command line flag --ip_addresses. Internal IP addresses are used
  when:

  * --ip_addresses=BOTH or --ip-addresses=INTERNAL
  * --ip_addresses=REACHABLE and 'sending_vm' can ping 'receiving_vm' on its
    internal IP.

  Args:
    sending_vm: VirtualMachine. The client.
    receiving_vm: VirtualMachine. The server.

  Returns:
    Whether a test should be run on an instance's internal IP.
  """
  return (FLAGS.ip_addresses in (IpAddressSubset.BOTH,
                                 IpAddressSubset.INTERNAL) or
          (FLAGS.ip_addresses == IpAddressSubset.REACHABLE and
           sending_vm.IsReachable(receiving_vm)))


def GetLastRunUri():
  """Returns the last run_uri used (or None if it can't be determined)."""
  if os.name == WINDOWS:
    cmd = ['powershell', '-Command',
           'gci %s | sort LastWriteTime | select -last 1' % TEMP_DIR]
  else:
    cmd = ['bash', '-c', 'ls -1t %s | head -1' % TEMP_DIR]
  stdout, _, _ = IssueCommand(cmd)
  try:
    return regex_util.ExtractGroup('run_(.*)', stdout)
  except regex_util.NoMatchError:
    return None


<<<<<<< HEAD
@contextlib.contextmanager
def NamedTempFile(prefix='tmp', suffix='', dir=None):
  """Behaves like tempfile.NamedTemporaryFile.

  The existing tempfile.NamedTemporaryFile has the annoying property on
  Windows that it cannot be opened a second time while it is already open.
  This makes it impossible to use it with a "with" statement in a cross platform
  compatible way. This serves a similar role, but allows the file to be closed
  within a "with" statement without causing the file to be unlinked until the
  context exits.
  """
  f = tempfile.NamedTemporaryFile(prefix=prefix, suffix=suffix,
                                  dir=dir, delete=False)
  try:
    yield f
  finally:
    os.unlink(f.name)
=======
def GenerateSSHConfig(vms):
  """Generates an SSH config file to simplify connecting to "vms".

  Writes a file to GetTempDir()/ssh_config with SSH configuration for each VM in
  'vms'.  Users can then SSH with 'ssh -F <ssh_config_path> <vm_name>'.

  Args:
    vms: List of virtual machines.
  """
  target_file = os.path.join(GetTempDir(), 'ssh_config')
  template_path = data.ResourcePath('ssh_config.j2')
  environment = jinja2.Environment(undefined=jinja2.StrictUndefined)
  with open(template_path) as fp:
    template = environment.from_string(fp.read())
  with open(target_file, 'w') as ofp:
    ofp.write(template.render({'vms': vms}))
  logging.info('ssh to VMs in this benchmark by name with: '
               'ssh -F {0} <vm name>'.format(target_file))
>>>>>>> b3bb494d
<|MERGE_RESOLUTION|>--- conflicted
+++ resolved
@@ -505,7 +505,6 @@
     return None
 
 
-<<<<<<< HEAD
 @contextlib.contextmanager
 def NamedTempFile(prefix='tmp', suffix='', dir=None):
   """Behaves like tempfile.NamedTemporaryFile.
@@ -523,7 +522,8 @@
     yield f
   finally:
     os.unlink(f.name)
-=======
+
+
 def GenerateSSHConfig(vms):
   """Generates an SSH config file to simplify connecting to "vms".
 
@@ -541,5 +541,4 @@
   with open(target_file, 'w') as ofp:
     ofp.write(template.render({'vms': vms}))
   logging.info('ssh to VMs in this benchmark by name with: '
-               'ssh -F {0} <vm name>'.format(target_file))
->>>>>>> b3bb494d
+               'ssh -F {0} <vm name>'.format(target_file))